--- conflicted
+++ resolved
@@ -6,11 +6,7 @@
   it under the terms of the GNU General Public License as published by
   the Free Software Foundation, either version 3 of the License, or
   (at your option) any later version.
-<<<<<<< HEAD
-
-=======
-  
->>>>>>> d3600c39
+
   Stockfish is distributed in the hope that it will be useful,
   but WITHOUT ANY WARRANTY; without even the implied warranty of
   MERCHANTABILITY or FITNESS FOR A PARTICULAR PURPOSE.  See the
@@ -39,7 +35,6 @@
 
 namespace {
 
-<<<<<<< HEAD
   // Function
   MoveStack* generate_castle_moves(const Position&, MoveStack*);
 
@@ -107,91 +102,6 @@
 
   template<PieceType>
   MoveStack* generate_piece_blocking_evasions(const Position&, Bitboard, Bitboard, MoveStack*);
-=======
-  struct PawnParams {
-      Bitboard Rank3BB, Rank8BB;
-      Rank RANK_8;
-      SquareDelta DELTA_N, DELTA_NE, DELTA_NW;
-      Color us, them;
-  };
-  const PawnParams WhitePawnParams = { Rank3BB, Rank8BB, RANK_8, DELTA_N, DELTA_NE, DELTA_NW, WHITE, BLACK };
-  const PawnParams BlackPawnParams = { Rank6BB, Rank1BB, RANK_1, DELTA_S, DELTA_SE, DELTA_SW, BLACK, WHITE };
-  
-  int generate_castle_moves(const Position&, MoveStack*, Color);
-
-  template<Color>
-  int generate_pawn_captures(const Position&, MoveStack*);
-
-  template<Color>
-  int generate_pawn_noncaptures(const Position&, MoveStack*);
-  
-  template<Color>
-  int generate_pawn_checks(const Position&, Bitboard, Square, MoveStack*, int);
-
-  template<Color>
-  int generate_pawn_blocking_evasions(const Position&, Bitboard, Bitboard, MoveStack*, int);
-
-  template<PieceType>
-  int generate_piece_moves(const Position&, MoveStack*, Color, Bitboard);
-
-  template<PieceType>
-  int generate_piece_checks(const Position&, Bitboard, Bitboard, Square, MoveStack*, int);
-
-  template<PieceType>
-  int generate_piece_blocking_evasions(const Position&, Bitboard, Bitboard, MoveStack*, int);
-
-
-  /// Templates with specializations are defined here to avoid lookup issues
-
-  template<PieceType Piece>
-  int generate_piece_checks(const Position& pos, Bitboard target, Bitboard dc,
-                            Square ksq, MoveStack* mlist, int n) {
-    // Discovered checks
-    Bitboard b = target & dc;
-    while (b)
-    {
-        Square from = pop_1st_bit(&b);
-        Bitboard bb = pos.piece_attacks<Piece>(from) & pos.empty_squares();
-        while (bb)
-        {
-            Square to = pop_1st_bit(&bb);
-            mlist[n++].move = make_move(from, to);
-        }
-    }
-    // Direct checks
-    b = target & ~dc;
-    Bitboard checkSqs = pos.piece_attacks<Piece>(ksq) & pos.empty_squares();
-    while (b)
-    {
-        Square from = pop_1st_bit(&b);
-        Bitboard bb = pos.piece_attacks<Piece>(from) & checkSqs;
-        while (bb)
-        {
-            Square to = pop_1st_bit(&bb);
-            mlist[n++].move = make_move(from, to);
-        }
-    }
-    return n;
-  }
-
-
-  template<> // Special case the King
-  int generate_piece_checks<KING>(const Position& pos, Bitboard, Bitboard dc,
-                                  Square ksq, MoveStack* mlist, int n) {
-    if (bit_is_set(dc, ksq))
-    {
-        Bitboard bb =   pos.piece_attacks<KING>(ksq)
-                      & pos.empty_squares()
-                      & ~QueenPseudoAttacks[ksq];
-        while (bb)
-        {
-            Square to = pop_1st_bit(&bb);
-            mlist[n++].move = make_move(ksq, to);
-        }
-    }
-    return n;
-  }
->>>>>>> d3600c39
 }
 
 
@@ -213,7 +123,6 @@
   MoveStack* mlist_start = mlist;
 
   if (us == WHITE)
-<<<<<<< HEAD
       mlist = generate_pawn_captures<WHITE>(pos, mlist);
   else
       mlist = generate_pawn_captures<BLACK>(pos, mlist);
@@ -224,18 +133,6 @@
   mlist = generate_piece_moves<QUEEN>(pos, mlist, us, target);
   mlist = generate_piece_moves<KING>(pos, mlist, us, target);
   return int(mlist - mlist_start);
-=======
-      n = generate_pawn_captures<WHITE>(pos, mlist);
-  else
-      n = generate_pawn_captures<BLACK>(pos, mlist);
-
-  n += generate_piece_moves<KNIGHT>(pos, mlist+n, us, target);
-  n += generate_piece_moves<BISHOP>(pos, mlist+n, us, target);
-  n += generate_piece_moves<ROOK>(pos, mlist+n, us, target);
-  n += generate_piece_moves<QUEEN>(pos, mlist+n, us, target);
-  n += generate_piece_moves<KING>(pos, mlist+n, us, target);
-  return n;
->>>>>>> d3600c39
 }
 
 
@@ -252,7 +149,6 @@
   MoveStack* mlist_start = mlist;
 
   if (us == WHITE)
-<<<<<<< HEAD
       mlist = generate_pawn_noncaptures<WHITE>(pos, mlist);
   else
       mlist = generate_pawn_noncaptures<BLACK>(pos, mlist);
@@ -264,20 +160,6 @@
   mlist = generate_piece_moves<KING>(pos, mlist, us, target);
   mlist = generate_castle_moves(pos, mlist);
   return int(mlist - mlist_start);
-=======
-      n = generate_pawn_noncaptures<WHITE>(pos, mlist);
-  else
-      n = generate_pawn_noncaptures<BLACK>(pos, mlist);
-
-  n += generate_piece_moves<KNIGHT>(pos, mlist+n, us, target);
-  n += generate_piece_moves<BISHOP>(pos, mlist+n, us, target);
-  n += generate_piece_moves<ROOK>(pos, mlist+n, us, target);
-  n += generate_piece_moves<QUEEN>(pos, mlist+n, us, target);
-  n += generate_piece_moves<KING>(pos, mlist+n, us, target);
-
-  n += generate_castle_moves(pos, mlist+n, us);
-  return n;
->>>>>>> d3600c39
 }
 
 
@@ -299,22 +181,14 @@
   dc = pos.discovered_check_candidates(us);
 
   // Pawn moves
-<<<<<<< HEAD
   if (us == WHITE)
      mlist = generate_pawn_checks<WHITE>(pos, dc, ksq, mlist);
   else
      mlist = generate_pawn_checks<BLACK>(pos, dc, ksq, mlist);
-=======
-  if (us == WHITE)    
-     n = generate_pawn_checks<WHITE>(pos, dc, ksq, mlist, 0);
-  else
-     n = generate_pawn_checks<BLACK>(pos, dc, ksq, mlist, 0);
->>>>>>> d3600c39
 
   // Pieces moves
   Bitboard b = pos.knights(us);
   if (b)
-<<<<<<< HEAD
       mlist = generate_piece_checks<KNIGHT>(pos, b, dc, ksq, mlist);
 
   b = pos.bishops(us);
@@ -331,24 +205,6 @@
 
   // Hopefully we always have a king ;-)
   mlist = generate_piece_checks_king(pos, pos.king_square(us), dc, ksq, mlist);
-=======
-      n = generate_piece_checks<KNIGHT>(pos, b, dc, ksq, mlist, n);
-
-  b = pos.bishops(us);
-  if (b)
-      n = generate_piece_checks<BISHOP>(pos, b, dc, ksq, mlist, n);
-
-  b = pos.rooks(us);
-  if (b)
-      n = generate_piece_checks<ROOK>(pos, b, dc, ksq, mlist, n);
-
-  b = pos.queens(us);
-  if (b)
-      n = generate_piece_checks<QUEEN>(pos, b, dc, ksq, mlist, n);
-
-  // Hopefully we always have a king ;-)
-  n = generate_piece_checks<KING>(pos, b, dc, pos.king_square(us), mlist, n);
->>>>>>> d3600c39
 
   // TODO: Castling moves!
 
@@ -366,7 +222,6 @@
   assert(pos.is_ok());
   assert(pos.is_check());
 
-<<<<<<< HEAD
   Square from, to;
   Color us = pos.side_to_move();
   Color them = opposite_color(us);
@@ -375,40 +230,20 @@
 
   assert(pos.piece_on(ksq) == king_of_color(us));
 
-=======
-  Color us = pos.side_to_move();
-  Color them = opposite_color(us);
-  Square ksq = pos.king_square(us);
-  Square from, to;
-  int n = 0;
-
-  assert(pos.piece_on(ksq) == king_of_color(us));
-  
->>>>>>> d3600c39
   // Generate evasions for king
   Bitboard b1 = pos.piece_attacks<KING>(ksq) & ~pos.pieces_of_color(us);
   Bitboard b2 = pos.occupied_squares();
   clear_bit(&b2, ksq);
-<<<<<<< HEAD
 
   while (b1)
   {
     to = pop_1st_bit(&b1);
 
     // Make sure 'to' is not attacked by the other side. This is a bit ugly,
-=======
-
-  while (b1)
-  {
-    Square to = pop_1st_bit(&b1);
-
-    // Make sure to is not attacked by the other side. This is a bit ugly,
->>>>>>> d3600c39
     // because we can't use Position::square_is_attacked. Instead we use
     // the low-level bishop_attacks_bb and rook_attacks_bb with the bitboard
     // b2 (the occupied squares with the king removed) in order to test whether
     // the king will remain in check on the destination square.
-<<<<<<< HEAD
     if (!(   (pos.piece_attacks<KNIGHT>(to) & pos.knights(them))
           || (pos.pawn_attacks(us, to)      & pos.pawns(them))
           || (bishop_attacks_bb(to, b2)     & pos.bishops_and_queens(them))
@@ -416,15 +251,6 @@
           || (pos.piece_attacks<KING>(to)   & pos.kings(them))))
 
         (*mlist++).move = make_move(ksq, to);
-=======
-    if (!(   (bishop_attacks_bb(to, b2)  & pos.bishops_and_queens(them))
-          || (rook_attacks_bb(to, b2)    & pos.rooks_and_queens(them))
-          || (pos.piece_attacks<KNIGHT>(to)     & pos.knights(them))
-          || (pos.pawn_attacks(us, to)   & pos.pawns(them))
-          || (pos.piece_attacks<KING>(to)       & pos.kings(them))))
-
-        mlist[n++].move = make_move(ksq, to);
->>>>>>> d3600c39
   }
 
   // Generate evasions for other pieces only if not double check. We use a
@@ -450,21 +276,12 @@
           from = pop_1st_bit(&b1);
           if (relative_rank(us, checksq) == RANK_8)
           {
-<<<<<<< HEAD
               (*mlist++).move = make_promotion_move(from, checksq, QUEEN);
               (*mlist++).move = make_promotion_move(from, checksq, ROOK);
               (*mlist++).move = make_promotion_move(from, checksq, BISHOP);
               (*mlist++).move = make_promotion_move(from, checksq, KNIGHT);
           } else
               (*mlist++).move = make_move(from, checksq);
-=======
-              mlist[n++].move = make_promotion_move(from, checksq, QUEEN);
-              mlist[n++].move = make_promotion_move(from, checksq, ROOK);
-              mlist[n++].move = make_promotion_move(from, checksq, BISHOP);
-              mlist[n++].move = make_promotion_move(from, checksq, KNIGHT);
-          } else
-              mlist[n++].move = make_move(from, checksq);
->>>>>>> d3600c39
       }
 
       // Pieces captures
@@ -475,11 +292,7 @@
       while (b1)
       {
           from = pop_1st_bit(&b1);
-<<<<<<< HEAD
           (*mlist++).move = make_move(from, checksq);
-=======
-          mlist[n++].move = make_move(from, checksq);
->>>>>>> d3600c39
       }
 
       // Blocking check evasions are possible only if the checking piece is
@@ -493,20 +306,13 @@
           // Pawn moves. Because a blocking evasion can never be a capture, we
           // only generate pawn pushes.
           if (us == WHITE)
-<<<<<<< HEAD
               generate_pawn_blocking_evasions<WHITE>(pos, not_pinned, blockSquares, mlist);
           else
               generate_pawn_blocking_evasions<BLACK>(pos, not_pinned, blockSquares, mlist);
-=======
-              n = generate_pawn_blocking_evasions<WHITE>(pos, not_pinned, blockSquares, mlist, n);
-          else
-              n = generate_pawn_blocking_evasions<BLACK>(pos, not_pinned, blockSquares, mlist, n);
->>>>>>> d3600c39
 
           // Pieces moves
           b1 = pos.knights(us) & not_pinned;
           if (b1)
-<<<<<<< HEAD
               generate_piece_blocking_evasions<KNIGHT>(pos, b1, blockSquares, mlist);
 
           b1 = pos.bishops(us) & not_pinned;
@@ -520,21 +326,6 @@
           b1 = pos.queens(us) & not_pinned;
           if (b1)
               generate_piece_blocking_evasions<QUEEN>(pos, b1, blockSquares, mlist);
-=======
-              n = generate_piece_blocking_evasions<KNIGHT>(pos, b1, blockSquares, mlist, n);
-
-          b1 = pos.bishops(us) & not_pinned;
-          if (b1)
-              n = generate_piece_blocking_evasions<BISHOP>(pos, b1, blockSquares, mlist, n);
-
-          b1 = pos.rooks(us) & not_pinned;
-          if (b1)
-              n = generate_piece_blocking_evasions<ROOK>(pos, b1, blockSquares, mlist, n);
-
-          b1 = pos.queens(us) & not_pinned;
-          if (b1)
-              n = generate_piece_blocking_evasions<QUEEN>(pos, b1, blockSquares, mlist, n);
->>>>>>> d3600c39
     }
 
     // Finally, the ugly special case of en passant captures. An en passant
@@ -548,11 +339,7 @@
         b1 = pos.pawn_attacks(them, to) & pos.pawns(us);
 
         assert(b1 != EmptyBoardBB);
-<<<<<<< HEAD
-
-=======
-  
->>>>>>> d3600c39
+
         b1 &= not_pinned;
         while (b1)
         {
@@ -568,21 +355,12 @@
             clear_bit(&b2, checksq);
             if (!(  (bishop_attacks_bb(ksq, b2) & pos.bishops_and_queens(them))
                   ||(rook_attacks_bb(ksq, b2)   & pos.rooks_and_queens(them))))
-<<<<<<< HEAD
 
                  (*mlist++).move = make_ep_move(from, to);
         }
     }
   }
   return int(mlist - mlist_start);
-=======
-                
-                 mlist[n++].move = make_ep_move(from, to);
-        }
-    }
-  }
-  return n;
->>>>>>> d3600c39
 }
 
 
@@ -797,7 +575,6 @@
 namespace {
 
   template<PieceType Piece>
-<<<<<<< HEAD
   MoveStack* generate_piece_moves(const Position& pos, MoveStack* mlist, Color us, Bitboard target) {
 
     Square from;
@@ -839,7 +616,7 @@
   template<Color Us, Color Them, Bitboard TRank8BB, SquareDelta TDELTA_NE,
            SquareDelta TDELTA_NW, SquareDelta TDELTA_N
           >
-  MoveStack* do_generate_pawn_captures(const Position& pos, MoveStack* mlist) {    
+  MoveStack* do_generate_pawn_captures(const Position& pos, MoveStack* mlist) {
 
     Square to;
     Bitboard pawns = pos.pawns(Us);
@@ -889,112 +666,15 @@
     {
         to = pop_1st_bit(&b1);
         (*mlist++).move = make_promotion_move(to - TDELTA_N, to, QUEEN);
-=======
-  int generate_piece_moves(const Position &pos, MoveStack *mlist, 
-                           Color side, Bitboard target) {
-    int n = 0;
-    for (int i = 0; i < pos.piece_count(side, Piece); i++)
-    {
-        Square from = pos.piece_list(side, Piece, i);
-        Bitboard b = pos.piece_attacks<Piece>(from) & target;
-        while (b)
-        {
-            Square to = pop_1st_bit(&b);
-            mlist[n++].move = make_move(from, to);
-        }
-    }
-    return n;
-  }
-
-
-  template<PieceType Piece>
-  int generate_piece_blocking_evasions(const Position& pos, Bitboard b,
-                                       Bitboard blockSquares, MoveStack* mlist, int n) {
-    while (b)
-    {
-        Square from = pop_1st_bit(&b);
-        Bitboard bb = pos.piece_attacks<Piece>(from) & blockSquares;
-        while (bb)
-        {
-            Square to = pop_1st_bit(&bb);
-            mlist[n++].move = make_move(from, to);
-        }
-    }
-    return n;
-  }
-
-
-  template<Color C>
-  int generate_pawn_captures(const Position& pos, MoveStack* mlist) {
-
-    static const PawnParams PP = (C == WHITE ? WhitePawnParams : BlackPawnParams);
-
-    Bitboard pawns = pos.pawns(PP.us);
-    Bitboard enemyPieces = pos.pieces_of_color(PP.them);
-    Square sq;
-    int n = 0;
-
-    // Captures in the a1-h8 (a8-h1 for black) direction
-    Bitboard b1 = (C == WHITE ? pawns << 9 : pawns >> 7) & ~FileABB & enemyPieces;
-
-    // Capturing promotions
-    Bitboard b2 = b1 & PP.Rank8BB;
-    while (b2)
-    {
-        sq = pop_1st_bit(&b2);
-        mlist[n++].move = make_promotion_move(sq - PP.DELTA_NE, sq, QUEEN);
-    }
-
-    // Capturing non-promotions
-    b2 = b1 & ~PP.Rank8BB;
-    while (b2)
-    {
-        sq = pop_1st_bit(&b2);
-        mlist[n++].move = make_move(sq - PP.DELTA_NE, sq);
-    }
-
-    // Captures in the h1-a8 (h8-a1 for black) direction
-    b1 = (C == WHITE ? pawns << 7 : pawns >> 9) & ~FileHBB & enemyPieces;
-
-    // Capturing promotions
-    b2 = b1 & PP.Rank8BB;
-    while (b2)
-    {
-        sq = pop_1st_bit(&b2);
-        mlist[n++].move = make_promotion_move(sq - PP.DELTA_NW, sq, QUEEN);
-    }
-
-    // Capturing non-promotions
-    b2 = b1 & ~PP.Rank8BB;
-    while (b2)
-    {
-        sq = pop_1st_bit(&b2);
-        mlist[n++].move = make_move(sq - PP.DELTA_NW, sq);
-    }
-
-    // Non-capturing promotions
-    b1 = (C == WHITE ? pawns << 8 : pawns >> 8) & pos.empty_squares() & Rank8BB;
-    while (b1)
-    {
-        sq = pop_1st_bit(&b1);
-        mlist[n++].move = make_promotion_move(sq - PP.DELTA_N, sq, QUEEN);
->>>>>>> d3600c39
     }
 
     // En passant captures
     if (pos.ep_square() != SQ_NONE)
     {
-<<<<<<< HEAD
         assert(Us != WHITE || square_rank(pos.ep_square()) == RANK_6);
         assert(Us != BLACK || square_rank(pos.ep_square()) == RANK_3);
 
         b1 = pawns & pos.pawn_attacks(Them, pos.ep_square());
-=======
-        assert(PP.us != WHITE || square_rank(pos.ep_square()) == RANK_6);
-        assert(PP.us != BLACK || square_rank(pos.ep_square()) == RANK_3);
-
-        b1 = pawns & pos.pawn_attacks(PP.them, pos.ep_square());
->>>>>>> d3600c39
         assert(b1 != EmptyBoardBB);
 
         while (b1)
@@ -1009,26 +689,15 @@
   template<Color Us, Color Them, Bitboard TRank8BB, Bitboard TRank3BB,
            SquareDelta TDELTA_NE, SquareDelta TDELTA_NW, SquareDelta TDELTA_N
           >
-  MoveStack* do_generate_pawn_noncaptures(const Position& pos, MoveStack* mlist) {   
-
-<<<<<<< HEAD
+  MoveStack* do_generate_pawn_noncaptures(const Position& pos, MoveStack* mlist) {
+
     Bitboard pawns = pos.pawns(Us);
     Bitboard enemyPieces = pos.pieces_of_color(Them);
-=======
-  template<Color C>
-  int generate_pawn_noncaptures(const Position& pos, MoveStack* mlist) {
-
-    static const PawnParams PP = (C == WHITE ? WhitePawnParams : BlackPawnParams);
-
-    Bitboard pawns = pos.pawns(PP.us);
-    Bitboard enemyPieces = pos.pieces_of_color(PP.them);
->>>>>>> d3600c39
     Bitboard emptySquares = pos.empty_squares();
     Bitboard b1, b2;
     Square to;
 
     // Underpromotion captures in the a1-h8 (a8-h1 for black) direction
-<<<<<<< HEAD
     b1 = (Us == WHITE ? pawns << 9 : pawns >> 7) & ~FileABB & enemyPieces & TRank8BB;
     while (b1)
     {
@@ -1071,56 +740,11 @@
     {
       to = pop_1st_bit(&b2);
       (*mlist++).move = make_move(to - TDELTA_N - TDELTA_N, to);
-=======
-    b1 = (C == WHITE ? pawns << 9 : pawns >> 7) & ~FileABB & enemyPieces & PP.Rank8BB;
-    while (b1)
-    {
-        sq = pop_1st_bit(&b1);
-        mlist[n++].move = make_promotion_move(sq - PP.DELTA_NE, sq, ROOK);
-        mlist[n++].move = make_promotion_move(sq - PP.DELTA_NE, sq, BISHOP);
-        mlist[n++].move = make_promotion_move(sq - PP.DELTA_NE, sq, KNIGHT);
-    }
-
-    // Underpromotion captures in the h1-a8 (h8-a1 for black) direction
-    b1 = (C == WHITE ? pawns << 7 : pawns >> 9) & ~FileHBB & enemyPieces & PP.Rank8BB;
-    while (b1)
-    {
-        sq = pop_1st_bit(&b1);
-        mlist[n++].move = make_promotion_move(sq - PP.DELTA_NW, sq, ROOK);
-        mlist[n++].move = make_promotion_move(sq - PP.DELTA_NW, sq, BISHOP);
-        mlist[n++].move = make_promotion_move(sq - PP.DELTA_NW, sq, KNIGHT);
-    }
-
-    // Single pawn pushes
-    b1 = (C == WHITE ? pawns << 8 : pawns >> 8) & emptySquares;
-    b2 = b1 & PP.Rank8BB;
-    while (b2)
-    {
-      sq = pop_1st_bit(&b2);
-      mlist[n++].move = make_promotion_move(sq - PP.DELTA_N, sq, ROOK);
-      mlist[n++].move = make_promotion_move(sq - PP.DELTA_N, sq, BISHOP);
-      mlist[n++].move = make_promotion_move(sq - PP.DELTA_N, sq, KNIGHT);
-    }
-    b2 = b1 & ~PP.Rank8BB;
-    while (b2)
-    {
-        sq = pop_1st_bit(&b2);
-        mlist[n++].move = make_move(sq - PP.DELTA_N, sq);
-    }
-
-    // Double pawn pushes
-    b2 = (C == WHITE ? (b1 & PP.Rank3BB) << 8 : (b1 & PP.Rank3BB) >> 8) & emptySquares;
-    while (b2)
-    {
-      sq = pop_1st_bit(&b2);
-      mlist[n++].move = make_move(sq - PP.DELTA_N - PP.DELTA_N, sq);
->>>>>>> d3600c39
     }
     return mlist;
   }
 
 
-<<<<<<< HEAD
   template<Color Us, Color Them, Bitboard TRank8BB, Bitboard TRank3BB, SquareDelta TDELTA_N>
   MoveStack* do_generate_pawn_checks(const Position& pos, Bitboard dc, Square ksq, MoveStack* mlist)
   {
@@ -1250,105 +874,6 @@
         assert(Us != BLACK || square_rank(to) == RANK_5);
 
         (*mlist++).move = make_move(to - TDELTA_N - TDELTA_N, to);
-=======
-  template<Color C>
-  int generate_pawn_checks(const Position& pos, Bitboard dc, Square ksq, MoveStack* mlist, int n)
-  {
-    static const PawnParams PP = (C == WHITE ? WhitePawnParams : BlackPawnParams);
-
-    // Pawn moves which give discovered check. This is possible only if the 
-    // pawn is not on the same file as the enemy king, because we don't 
-    // generate captures.
-    Bitboard empty = pos.empty_squares();
-
-    // Find all friendly pawns not on the enemy king's file
-    Bitboard b1 = pos.pawns(pos.side_to_move()) & ~file_bb(ksq), b2, b3;
-
-    // Discovered checks, single pawn pushes
-    b2 = b3 = (C == WHITE ? (b1 & dc) << 8 : (b1 & dc) >> 8) & ~PP.Rank8BB & empty;
-    while (b3)
-    {
-        Square to = pop_1st_bit(&b3);
-        mlist[n++].move = make_move(to - PP.DELTA_N, to);
-    }
-
-    // Discovered checks, double pawn pushes
-    b3 = (C == WHITE ? (b2 & PP.Rank3BB) << 8 : (b2 & PP.Rank3BB) >> 8) & empty;
-    while (b3)
-    {
-        Square to = pop_1st_bit(&b3);
-        mlist[n++].move = make_move(to - PP.DELTA_N - PP.DELTA_N, to);
-    }
-
-    // Direct checks. These are possible only for pawns on neighboring files
-    // of the enemy king
-
-    b1 &= (~dc & neighboring_files_bb(ksq)); // FIXME why ~dc ??
-
-    // Direct checks, single pawn pushes
-    b2 = (C == WHITE ? b1 << 8 : b1 >> 8) & empty;
-    b3 = b2 & pos.pawn_attacks(PP.them, ksq);
-    while (b3)
-    {
-        Square to = pop_1st_bit(&b3);
-        mlist[n++].move = make_move(to - PP.DELTA_N, to);
-    }
-
-    // Direct checks, double pawn pushes
-    b3 =  (C == WHITE ? (b2 & PP.Rank3BB) << 8 : (b2 & PP.Rank3BB) >> 8)
-        & empty
-        & pos.pawn_attacks(PP.them, ksq);
-
-    while (b3)
-    {
-        Square to = pop_1st_bit(&b3);
-        mlist[n++].move = make_move(to - PP.DELTA_N - PP.DELTA_N, to);
-    }
-    return n;
-  }
-
-
-  template<Color C>
-  int generate_pawn_blocking_evasions(const Position& pos, Bitboard not_pinned,
-                                      Bitboard blockSquares, MoveStack* mlist, int n) {
-
-    static const PawnParams PP = (C == WHITE ? WhitePawnParams : BlackPawnParams);
-
-    // Find non-pinned pawns
-    Bitboard b1 = pos.pawns(PP.us) & not_pinned;
-
-    // Single pawn pushes. We don't have to AND with empty squares here,
-    // because the blocking squares will always be empty.
-    Bitboard b2 = (C == WHITE ? b1 << 8 : b1 >> 8) & blockSquares;
-    while (b2)
-    {
-        Square to = pop_1st_bit(&b2);
-
-        assert(pos.piece_on(to) == EMPTY);
-
-        if (square_rank(to) == PP.RANK_8)
-        {
-            mlist[n++].move = make_promotion_move(to - PP.DELTA_N, to, QUEEN);
-            mlist[n++].move = make_promotion_move(to - PP.DELTA_N, to, ROOK);
-            mlist[n++].move = make_promotion_move(to - PP.DELTA_N, to, BISHOP);
-            mlist[n++].move = make_promotion_move(to - PP.DELTA_N, to, KNIGHT);
-        } else
-            mlist[n++].move = make_move(to - PP.DELTA_N, to);
-    }
-
-    // Double pawn pushes
-    b2 = (C == WHITE ? b1 << 8 : b1 >> 8) & pos.empty_squares() & PP.Rank3BB;
-    b2 = (C == WHITE ? b2 << 8 : b2 >> 8) & blockSquares;;
-    while (b2)
-    {
-        Square to = pop_1st_bit(&b2);
-
-        assert(pos.piece_on(to) == EMPTY);
-        assert(PP.us != WHITE || square_rank(to) == RANK_4);
-        assert(PP.us != BLACK || square_rank(to) == RANK_5);
-
-        mlist[n++].move = make_move(to - PP.DELTA_N - PP.DELTA_N, to);
->>>>>>> d3600c39
     }
     return mlist;
   }
@@ -1418,8 +943,5 @@
     }
     return mlist;
   }
-<<<<<<< HEAD
-
-=======
->>>>>>> d3600c39
+
 }